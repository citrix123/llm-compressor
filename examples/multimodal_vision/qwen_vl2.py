--- conflicted
+++ resolved
@@ -40,16 +40,6 @@
 
 
 # Recipe
-<<<<<<< HEAD
-from compressed_tensors.quantization import (
-    QuantizationArgs,
-    QuantizationScheme,
-    QuantizationStrategy,
-    QuantizationType,
-)
-
-=======
->>>>>>> 55a31ca3
 recipe = GPTQModifier(
     targets="Linear",
     config_groups={
