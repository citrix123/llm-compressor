import os
<<<<<<< HEAD
import re
=======
>>>>>>> 19027b28
import shutil
import unittest
from typing import Callable

import pytest
from datasets import load_dataset
from loguru import logger
from parameterized import parameterized, parameterized_class
from transformers import AutoTokenizer

from llmcompressor.core import active_session
from llmcompressor.modifiers.quantization import QuantizationModifier
from llmcompressor.transformers import SparseAutoModelForCausalLM, oneshot
from tests.testing_utils import (
    parse_params,
    preprocess_tokenize_dataset,
    requires_gpu,
    requires_torch,
)

try:
    from vllm import LLM, SamplingParams

    vllm_installed = True
except ImportError:
    vllm_installed = False
    logger.warning("vllm is not installed. This test will be skipped")

# Defines the file paths to the directories containing the test configs
# for each of the quantization schemes
WNA16 = "tests/e2e/vLLM/configs/WNA16"
FP8 = "tests/e2e/vLLM/configs/FP8"
INT8 = "tests/e2e/vLLM/configs/INT8"
ACTORDER = "tests/e2e/vLLM/configs/actorder"
WNA16_2of4 = "tests/e2e/vLLM/configs/WNA16_2of4"
CONFIGS = [WNA16, FP8, INT8, ACTORDER, WNA16_2of4]

HF_MODEL_HUB_NAME = "nm-testing"

<<<<<<< HEAD
EXPECTED_SAVED_FILES = [
    "config.json",
    r"^model(?:-\d{5}-of-\d{5})?\.safetensors$",
    "recipe.yaml",
    "tokenizer.json",
]

=======
>>>>>>> 19027b28

def gen_test_name(testcase_func: Callable, param_num: int, param: dict) -> str:
    return "_".join(
        [
            testcase_func.__name__,
            parameterized.to_safe_name(
                param.get("testconfig_path", "").split("configs/")[-1]
            ),
            param.get("cadence", "").lower(),
        ]
    )


@requires_gpu
@requires_torch
@pytest.mark.skipif(not vllm_installed, reason="vLLM is not installed, skipping test")
@parameterized_class(parse_params(CONFIGS), class_name_func=gen_test_name)
class TestvLLM(unittest.TestCase):
    """
    The following test quantizes a model using a preset scheme or recipe,
    runs the model using vLLM, and then pushes the model to the hub for
    future use. Each test case is focused on a specific quantization type
    (e.g W4A16 with grouped quantization, W4N16 with channel quantization).
    To add a new test case, a new config has to be added to one of the folders
    listed in the `CONFIGS` folder. If the test case is for a data type not listed
    in `CONFIGS`, a new folder can be created and added to the list. The tests
    run on a cadence defined by the `cadence` field. Each config defines the model
    to quantize. Optionally, a dataset id and split can be provided for calibration.
    Finally, all config files must list a scheme. The scheme can be a preset scheme
    from https://github.com/neuralmagic/compressed-tensors/blob/main/src/compressed_tensors/quantization/quant_scheme.py
    or another identifier which can be used for the particular test case. If a recipe
    is not provided, it is assumed that the scheme provided is a preset scheme and will
    be used for quantization. Otherwise, the recipe will always be used if given.
    """  # noqa: E501

    model = None
    scheme = None
    dataset_id = None
    dataset_config = None
    dataset_split = None
    recipe = None
    save_dir = None

    def setUp(self):
        logger.info("========== RUNNING ==============")
        logger.debug(self.scheme)

        self.device = "cuda:0"
        self.oneshot_kwargs = {}
        self.num_calibration_samples = 256
        self.max_seq_length = 2048
        self.prompts = [
            "The capital of France is",
            "The president of the US is",
            "My name is",
        ]
        self.session = active_session()

    def test_vllm(self):
        import torch

        # Load model.
        loaded_model = SparseAutoModelForCausalLM.from_pretrained(
            self.model, device_map=self.device, torch_dtype="auto"
        )
        tokenizer = AutoTokenizer.from_pretrained(self.model)

        if self.dataset_id:
            ds = load_dataset(
                self.dataset_id, name=self.dataset_config, split=self.dataset_split
            )
            ds = ds.shuffle(seed=42).select(range(self.num_calibration_samples))
            ds = preprocess_tokenize_dataset(ds, tokenizer, self.max_seq_length)
            self.oneshot_kwargs["dataset"] = ds
            self.oneshot_kwargs["max_seq_length"] = self.max_seq_length
            self.oneshot_kwargs["num_calibration_samples"] = (
                self.num_calibration_samples
            )

        if self.save_dir is None:
            self.save_dir = self.model.split("/")[1] + f"-{self.scheme}"

        self.oneshot_kwargs["model"] = loaded_model
        if self.recipe:
            self.oneshot_kwargs["recipe"] = self.recipe
        else:
            # Test assumes that if a recipe was not provided, using
            # a compatible preset sceme
            self.oneshot_kwargs["recipe"] = QuantizationModifier(
                targets="Linear", scheme=self.scheme, ignore=["lm_head"]
            )

        # Apply quantization.
        logger.debug("ONESHOT KWARGS", self.oneshot_kwargs)
        oneshot(
            **self.oneshot_kwargs,
            oneshot_device=self.device,
        )

<<<<<<< HEAD
        # check that session contains recipe
        self._check_session_contains_recipe()

        self.oneshot_kwargs["model"].save_pretrained(self.save_dir)
        tokenizer.save_pretrained(self.save_dir)

        # check that expected files exist
        self._check_save_dir_has_expected_files()
=======
        self.oneshot_kwargs["model"].save_pretrained(self.save_dir)
        tokenizer.save_pretrained(self.save_dir)

        # Reset after session info is extracted on save -- recipe
        self.session.reset()
>>>>>>> 19027b28

        # Run vLLM with saved model
        logger.info("================= RUNNING vLLM =========================")
        sampling_params = SamplingParams(temperature=0.80, top_p=0.95)
        if "W4A16_2of4" in self.scheme:
            # required by the kernel
            llm = LLM(model=self.save_dir, dtype=torch.float16)
        else:
            llm = LLM(model=self.save_dir)
        outputs = llm.generate(self.prompts, sampling_params)

        logger.info("================= vLLM GENERATION ======================")
        for output in outputs:
            assert output
            prompt = output.prompt
            generated_text = output.outputs[0].text
            logger.debug("PROMPT", prompt)
            logger.debug("GENERATED TEXT", generated_text)

        logger.info("================= UPLOADING TO HUB ======================")
        hf_upload_path = os.path.join(HF_MODEL_HUB_NAME, f"{self.save_dir}-e2e")
        self.oneshot_kwargs["model"].push_to_hub(hf_upload_path)
        tokenizer.push_to_hub(hf_upload_path)

    def tearDown(self):
        if self.save_dir is not None:
            shutil.rmtree(self.save_dir)

    def _check_session_contains_recipe(self) -> None:
        session = active_session()
        recipe_yaml_str = session.get_serialized_recipe()
        assert recipe_yaml_str is not None

    def _check_save_dir_has_expected_files(self):
        files = os.listdir(self.save_dir)
        logger.debug("Saved files: ", files)

        matched_patterns = set()

        for expected in EXPECTED_SAVED_FILES:
            # Find all files matching the expected pattern
            matches = [
                file
                for file in files
                if (
                    re.fullmatch(expected, file)
                    if expected.startswith("^")
                    else file == expected
                )
            ]
            if matches is not None:
                matched_patterns.add(expected)

        assert len(matched_patterns) == len(EXPECTED_SAVED_FILES), (
            "expected: ",
            EXPECTED_SAVED_FILES,
            "\n saved: ",
            list(matched_patterns),
        )<|MERGE_RESOLUTION|>--- conflicted
+++ resolved
@@ -1,8 +1,5 @@
 import os
-<<<<<<< HEAD
 import re
-=======
->>>>>>> 19027b28
 import shutil
 import unittest
 from typing import Callable
@@ -42,7 +39,6 @@
 
 HF_MODEL_HUB_NAME = "nm-testing"
 
-<<<<<<< HEAD
 EXPECTED_SAVED_FILES = [
     "config.json",
     r"^model(?:-\d{5}-of-\d{5})?\.safetensors$",
@@ -50,8 +46,6 @@
     "tokenizer.json",
 ]
 
-=======
->>>>>>> 19027b28
 
 def gen_test_name(testcase_func: Callable, param_num: int, param: dict) -> str:
     return "_".join(
@@ -151,7 +145,6 @@
             oneshot_device=self.device,
         )
 
-<<<<<<< HEAD
         # check that session contains recipe
         self._check_session_contains_recipe()
 
@@ -160,13 +153,9 @@
 
         # check that expected files exist
         self._check_save_dir_has_expected_files()
-=======
-        self.oneshot_kwargs["model"].save_pretrained(self.save_dir)
-        tokenizer.save_pretrained(self.save_dir)
 
         # Reset after session info is extracted on save -- recipe
         self.session.reset()
->>>>>>> 19027b28
 
         # Run vLLM with saved model
         logger.info("================= RUNNING vLLM =========================")
