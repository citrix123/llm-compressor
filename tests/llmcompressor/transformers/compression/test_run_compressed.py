--- conflicted
+++ resolved
@@ -16,71 +16,81 @@
 )
 
 
-# @requires_gpu
-# @parameterized_class(parse_params(COMPRESSED_LINEAR_CONFIG_DIR))
-# class TestRunCompressedDecompression(unittest.TestCase):
-#     """
-#     Given an optimized model that was saved (uncompressed),
-#     and saved as run_compressed (compressed), decompress the compressed model
-#     and check the outputs.
+@requires_gpu
+@parameterized_class(parse_params(COMPRESSED_LINEAR_CONFIG_DIR))
+class TestRunCompressedDecompression(unittest.TestCase):
+    """
+    Test the run_compressed input arg to AutoModelForCausalLM, where HFQuantizer is
+    responsible for decompressing if model is compressed.
 
-#     All modules should be linear, runs default foward calls
+    Diagram flow https://tinyurl.com/2ynb6wbu
 
-#     """
+        Given an optimized model that was saved (uncompressed),
+        and saved as run_compressed (compressed), decompress the compressed model
+        and check the outputs.
 
-#     compressed_model_stub = None
-#     uncompressed_model_stub = None
+        All modules should be linear, runs default foward calls
 
-#     @classmethod
-#     def setUpClass(cls):
-#         cls.test_dir = tempfile.mkdtemp()
+    Test the run_compressed input arg to AutoModelForCausalLM, where HFQuantizer is
+    responsible for decompressing if model is compressed.
 
-#         quantization_config = CompressedTensorsConfig(run_compressed=False)
-#         cls.decompressed_model = AutoModelForCausalLM.from_pretrained(
-#             cls.compressed_model_stub,
-#             torch_dtype="auto",
-#             device_map="auto",
-#             quantization_config=quantization_config,
-#         )
+    Diagram flow https://tinyurl.com/2ynb6wbu
 
-#         cls.uncompressed_model = AutoModelForCausalLM.from_pretrained(
-#             cls.uncompressed_model_stub,
-#             torch_dtype=cls.decompressed_model.dtype,
-#             device_map=cls.decompressed_model.device,
-#         )
 
-#         cls.tokenizer = AutoTokenizer.from_pretrained(cls.compressed_model_stub)
+    """
 
-#     def test_compressed_matches_decompressed(self):
-#         SAMPLE_INPUT = [
-#             "I love 4-bit quantization because",
-#             "What is the capital of France?",
-#             "def fibonacci(n):",
-#         ]
+    compressed_model_stub = None
+    uncompressed_model_stub = None
 
-#         inputs = self.tokenizer(SAMPLE_INPUT, return_tensors="pt", padding=True).to(
-#             self.decompressed_model.device
-#         )
-#         decompressed_output = self.tokenizer.batch_decode(
-#             self.decompressed_model.generate(**inputs, max_length=50)
-#         )
-#         uncompressed_output = self.tokenizer.batch_decode(
-#             self.uncompressed_model.generate(**inputs, max_length=50)
-#         )
+    @classmethod
+    def setUpClass(cls):
+        cls.test_dir = tempfile.mkdtemp()
 
-#         for idx in range(len(SAMPLE_INPUT)):
-#             assert decompressed_output[idx] == uncompressed_output[idx]
+        quantization_config = CompressedTensorsConfig(run_compressed=False)
+        cls.decompressed_model = AutoModelForCausalLM.from_pretrained(
+            cls.compressed_model_stub,
+            torch_dtype="auto",
+            device_map="auto",
+            quantization_config=quantization_config,
+        )
 
-#     @classmethod
-#     def tearDownClass(cls):
-#         shutil.rmtree(cls.test_dir)
-#         del cls.decompressed_model
-#         del cls.uncompressed_model
-#         torch.cuda.empty_cache()
+        cls.uncompressed_model = AutoModelForCausalLM.from_pretrained(
+            cls.uncompressed_model_stub,
+            torch_dtype=cls.decompressed_model.dtype,
+            device_map=cls.decompressed_model.device,
+        )
+
+        cls.tokenizer = AutoTokenizer.from_pretrained(cls.compressed_model_stub)
+
+    def test_compressed_matches_decompressed(self):
+        SAMPLE_INPUT = [
+            "I love 4-bit quantization because",
+            "What is the capital of France?",
+            "def fibonacci(n):",
+        ]
+
+        inputs = self.tokenizer(SAMPLE_INPUT, return_tensors="pt", padding=True).to(
+            self.decompressed_model.device
+        )
+        decompressed_output = self.tokenizer.batch_decode(
+            self.decompressed_model.generate(**inputs, max_length=50)
+        )
+        uncompressed_output = self.tokenizer.batch_decode(
+            self.uncompressed_model.generate(**inputs, max_length=50)
+        )
+
+        for idx in range(len(SAMPLE_INPUT)):
+            assert decompressed_output[idx] == uncompressed_output[idx]
+
+    @classmethod
+    def tearDownClass(cls):
+        shutil.rmtree(cls.test_dir)
+        del cls.decompressed_model
+        del cls.uncompressed_model
+        torch.cuda.empty_cache()
 
 
 @requires_gpu
-<<<<<<< HEAD
 @parameterized_class(parse_params(COMPRESSED_LINEAR_CONFIG_DIR))
 class TestRunCompressedForward(unittest.TestCase):
     """
@@ -93,20 +103,6 @@
     """
 
     compressed_model_stub = None
-=======
-@parameterized_class(parse_params(CONFIG_DIR))
-class TestQuantizationMatches(unittest.TestCase):
-    """
-    Test the run_compressed input arg to AutoModelForCausalLM, where HFQuantizer is
-    responsible for decompressing if model is compressed.
-
-    Diagram flow https://tinyurl.com/2ynb6wbu
-
-    """
-
-    compressed_model_stub = None  # model was compressed on save
-    uncompressed_model_stub = None  # model was not compressed on save
->>>>>>> f36cbac0
 
     @classmethod
     def setUpClass(cls):
@@ -119,7 +115,6 @@
             device_map="auto",
         )
 
-<<<<<<< HEAD
         # Should just be linear modules
         quantization_config = CompressedTensorsConfig(run_compressed=False)
         cls.decompressed_model = AutoModelForCausalLM.from_pretrained(
@@ -127,12 +122,6 @@
             torch_dtype=cls.compressed_model.dtype,
             device_map=cls.compressed_model.device,
             quantization_config=quantization_config,
-=======
-        cls.uncompressed_model = AutoModelForCausalLM.from_pretrained(
-            cls.uncompressed_model_stub,
-            torch_dtype=cls.decompressed_model.dtype,
-            device_map=cls.decompressed_model.device,
->>>>>>> f36cbac0
         )
 
         cls.tokenizer = AutoTokenizer.from_pretrained(cls.compressed_model_stub)
@@ -161,13 +150,8 @@
         compressed_model_out = self.tokenizer.batch_decode(
             self.decompressed_model.generate(**inputs, max_length=50)
         )
-<<<<<<< HEAD
         decompressed_model_out = self.tokenizer.batch_decode(
             self.decompressed_model.generate(**inputs, max_length=50)
-=======
-        uncompressed_output = self.tokenizer.batch_decode(
-            self.uncompressed_model.generate(**inputs, max_length=50)
->>>>>>> f36cbac0
         )
 
         for idx in range(len(SAMPLE_INPUT)):
@@ -177,9 +161,5 @@
     def tearDownClass(cls):
         shutil.rmtree(cls.test_dir)
         del cls.decompressed_model
-<<<<<<< HEAD
         del cls.compressed_model
-=======
-        del cls.uncompressed_model
->>>>>>> f36cbac0
         torch.cuda.empty_cache()