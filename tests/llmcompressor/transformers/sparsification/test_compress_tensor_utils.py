import math
import shutil

import pytest
import torch
from accelerate import cpu_offload
from accelerate.accelerator import get_state_dict_offloaded_model
from compressed_tensors import QUANTIZATION_CONFIG_NAME
from compressed_tensors.compressors import ModelCompressor
from compressed_tensors.config import BitmaskConfig, DenseSparsityConfig
from compressed_tensors.quantization import QuantizationStatus
from compressed_tensors.utils import get_offloaded_device, update_prefix_dict
from transformers import AutoConfig

from llmcompressor.core import reset_session
from llmcompressor.pytorch.utils.helpers import tensor_sparsity
from llmcompressor.transformers import SparseAutoModelForCausalLM, oneshot
from llmcompressor.transformers.compression.sparsity_config import (
    SparsityConfigMetadata,
)


@pytest.mark.parametrize(
    "compressed,config,dtype",
    [
        [True, None, torch.float32],
        [False, DenseSparsityConfig(), torch.float16],
        [True, BitmaskConfig(), torch.bfloat16],
        [False, BitmaskConfig(), torch.float32],
        [False, None, torch.float16],
    ],
)
def test_sparse_model_reload(compressed, config, dtype, tmp_path):
    recipe_str = "tests/llmcompressor/transformers/obcq/recipes/test_tiny2.yaml"
    expected_sparsity = 0.5
    model_path = "Xenova/llama2.c-stories15M"
    device = "cuda:0"
    if not torch.cuda.is_available():
        device = "cpu"
    dataset = "open_platypus"
    concatenate_data = False
    num_calibration_samples = 64
    output_dir = tmp_path / "oneshot_out"
    splits = {"calibration": "train[:10%]"}
    one_of_sparse_weights = "model.layers.1.mlp.up_proj.weight"

    # create a sparse model
    oneshot(
        model=model_path,
        dataset=dataset,
        output_dir=output_dir,
        num_calibration_samples=num_calibration_samples,
        recipe=recipe_str,
        concatenate_data=concatenate_data,
        splits=splits,
        oneshot_device=device,
        precision=dtype,
        clear_sparse_session=False,
    )

    model = SparseAutoModelForCausalLM.from_pretrained(
        tmp_path / "oneshot_out", torch_dtype=dtype
    )

    # assert that sample layer has the intended sparsity
    assert math.isclose(
        tensor_sparsity(model.state_dict()[one_of_sparse_weights]),
        expected_sparsity,
        rel_tol=1e-3,
    )
    inferred_structure = SparsityConfigMetadata.infer_sparsity_structure()
    assert inferred_structure == "0:0"

    model.save_pretrained(
        tmp_path / "compress_out",
        sparsity_config=config,
        save_compressed=compressed,
    )

    config = AutoConfig.from_pretrained(tmp_path / "compress_out")
    compression_config = getattr(config, QUANTIZATION_CONFIG_NAME, None)
    sparsity_config = ModelCompressor.parse_sparsity_config(compression_config)
    assert (
        sparsity_config["format"] == "dense"
        if (not compressed and config is None)
        else "sparse_bitmask"
    )
    assert sparsity_config[
        "global_sparsity"
    ] == SparsityConfigMetadata.infer_global_sparsity(model)
    assert sparsity_config["sparsity_structure"] == inferred_structure

    dense_model = SparseAutoModelForCausalLM.from_pretrained(
        tmp_path / "compress_out", torch_dtype="auto"
    )

    og_state_dict = model.state_dict()
    reconstructed_state_dict = dense_model.state_dict()
    assert len(og_state_dict) == len(reconstructed_state_dict)
    for key in og_state_dict.keys():
        dense_tensor = og_state_dict[key]
        reconstructed_tensor = reconstructed_state_dict[key]
        assert dense_tensor.dtype == reconstructed_tensor.dtype == dtype
        assert torch.equal(dense_tensor, reconstructed_tensor)

    shutil.rmtree(tmp_path)


@pytest.mark.parametrize(
    "skip_compression_stats,save_compressed",
    [[True, True], [True, False], [False, True], [False, False]],
)
def test_dense_model_save(tmp_path, skip_compression_stats, save_compressed):
    reset_session()

    model_path = "Xenova/llama2.c-stories15M"
    model = SparseAutoModelForCausalLM.from_pretrained(model_path)

    inferred_global_sparsity = SparsityConfigMetadata.infer_global_sparsity(model)
    assert math.isclose(inferred_global_sparsity, 0.0, rel_tol=1e-3)
    inferred_structure = SparsityConfigMetadata.infer_sparsity_structure()
    assert inferred_structure == "unstructured"

    model.save_pretrained(
        tmp_path / "dense_out",
        skip_compression_stats=skip_compression_stats,
        save_compressed=save_compressed,
    )

    # for models with 0% sparsity no sparsity config is saved regardless
    config = AutoConfig.from_pretrained(tmp_path / "dense_out")
    compression_config = getattr(config, QUANTIZATION_CONFIG_NAME, None)
    sparsity_config = ModelCompressor.parse_sparsity_config(compression_config)
    assert sparsity_config is None

    shutil.rmtree(tmp_path)


@pytest.mark.parametrize(
    "format,dtype",
    [
        ["dense", torch.float32],
        ["dense", torch.float16],
        ["int_quantized", torch.float32],
        # [True, "int_quantized", torch.float16],
    ],
)
def test_quant_model_reload(format, dtype, tmp_path):
    recipe_str = (
        "tests/llmcompressor/transformers/compression/recipes/new_quant_simple.yaml"
    )
    model_path = "Xenova/llama2.c-stories15M"
    device = "cuda:0"
    if not torch.cuda.is_available():
        device = "cpu"
    dataset = "open_platypus"
    concatenate_data = False
    num_calibration_samples = 64
    output_dir = tmp_path / "oneshot_out"
    splits = {"calibration": "train[:10%]"}

    # create a quantized model
    oneshot(
        model=model_path,
        dataset=dataset,
        output_dir=output_dir,
        num_calibration_samples=num_calibration_samples,
        recipe=recipe_str,
        concatenate_data=concatenate_data,
        splits=splits,
        oneshot_device=device,
        precision=dtype,
    )

    model = SparseAutoModelForCausalLM.from_pretrained(
        tmp_path / "oneshot_out", torch_dtype=dtype
    )

    for _, module in model.named_modules():
        if hasattr(module, "quantization_scheme"):
            assert module.weight.dtype == dtype
            assert module.quantization_status == QuantizationStatus.FROZEN

    model.save_pretrained(
        tmp_path / "compress_out",
        quantization_format=format,
        save_compressed=True,
    )

    config = AutoConfig.from_pretrained(tmp_path / "compress_out")
    compression_config = getattr(config, QUANTIZATION_CONFIG_NAME, None)
    quant_config = ModelCompressor.parse_quantization_config(compression_config)
    assert quant_config["format"] == format

    dense_model = SparseAutoModelForCausalLM.from_pretrained(
        tmp_path / "compress_out", torch_dtype="auto"
    )

    og_state_dict = model.state_dict()
    reconstructed_state_dict = dense_model.state_dict()
    assert len(og_state_dict) == len(reconstructed_state_dict)
    for key in og_state_dict.keys():
        dense_tensor = og_state_dict[key]
        reconstructed_tensor = reconstructed_state_dict[key]
        assert dense_tensor.dtype == reconstructed_tensor.dtype
        if key.endswith("weight") and format != "dense":
            # we don't expect an exact match for compressed
            diff = torch.abs(dense_tensor - reconstructed_tensor)
            assert not torch.any(diff > 0.01).item()
        else:
            assert torch.equal(dense_tensor, reconstructed_tensor)

    shutil.rmtree(tmp_path)


# technically only tie_word_embeddings=False is supported right now
# setting to True is discouraged
@pytest.mark.parametrize(
    "offload,torch_dtype,tie_word_embeddings,device_map",
    [
        # dtype
        (False, torch.float16, False, "cpu"),
        (False, torch.float16, True, "cpu"),
        (False, torch.float32, False, "cpu"),
        (False, torch.float32, True, "cpu"),
        # offloading
        (True, torch.float16, False, "cpu"),
<<<<<<< HEAD
        (True, torch.float32, False, "cpu"),
        # (True, torch.float16, True, "cpu"),  # TODO: fails
        # (True, torch.float32, True, "cpu"),  # TODO: fails
        # gpu
        (False, torch.float32, False, "cuda:0"),
        (True, torch.float32, False, "cuda:0"),
        (True, torch.float16, True, "cuda:0"),
        (True, torch.float32, True, "cuda:0"),
=======
>>>>>>> 7a05e619
    ],
)
def test_model_reload(offload, torch_dtype, tie_word_embeddings, device_map, tmp_path):
    model_path = "Xenova/llama2.c-stories15M"
    save_path = tmp_path / "save_path"

    model = SparseAutoModelForCausalLM.from_pretrained(
        model_path,
        tie_word_embeddings=tie_word_embeddings,
        torch_dtype=torch_dtype,
        device_map=device_map,
    )
    if offload:
        model = cpu_offload(model)

    model.save_pretrained(save_path, safe_serialization=True)

    reloaded = SparseAutoModelForCausalLM.from_pretrained(
        save_path, torch_dtype="auto", device_map="cpu"
    )

    model_dict = get_state_dict_offloaded_model(model)
    reloaded_dict = get_state_dict_offloaded_model(reloaded)
    assert model_dict.keys() == reloaded_dict.keys()
    for key in model_dict:
        assert torch.equal(model_dict[key].cpu(), reloaded_dict[key].cpu())


<<<<<<< HEAD
@pytest.mark.parametrize(
    "offload,torch_dtype,tie_word_embeddings,device_map",
    [
        (False, torch.float16, False, "cpu"),
        (False, torch.float32, False, "cpu"),
        (False, torch.float32, False, "cuda:0"),
        (True, torch.float32, False, "cpu"),
        (False, torch.float16, True, "cpu"),
        (False, torch.float32, True, "cpu"),
        (False, torch.float32, True, "cuda:0"),
        (True, torch.float16, True, "cpu"),
        (True, torch.float32, True, "cpu"),
    ],
)
def test_model_shared_tensors(
    offload, torch_dtype, tie_word_embeddings, device_map, tmp_path
):
    # load model
    model = SparseAutoModelForCausalLM.from_pretrained(
        "Xenova/llama2.c-stories15M",
        torch_dtype=torch_dtype,
        tie_word_embeddings=tie_word_embeddings,
        device_map=device_map,
    )
    if offload:
        model = cpu_offload(model)

    # modify lm head
    with torch.no_grad():
        if offload:
            model.lm_head._hf_hook.pre_forward(model.lm_head)

        model.lm_head.weight += 1

        if offload:
            device = get_offloaded_device(model.lm_head)
            update_prefix_dict(model.lm_head, "weight", model.lm_head.weight.to(device))
            model.lm_head._hf_hook.post_forward(model.lm_head, None)

    # check that embed_tokens is not modified
    model_dict = get_state_dict_offloaded_model(model)
    lm_head = model_dict["lm_head.weight"]
    embed_tokens = model_dict["model.embed_tokens.weight"]
    if tie_word_embeddings:
        assert torch.equal(lm_head, embed_tokens)
    else:
        assert not torch.equal(lm_head, embed_tokens)
=======
@pytest.mark.skipif(not torch.cuda.is_available(), reason="requires gpu")
@pytest.mark.parametrize(
    "offload,torch_dtype,tie_word_embeddings,device_map",
    [
        (False, torch.float32, False, "cuda:0"),
        (True, torch.float32, False, "cuda:0"),
        (True, torch.float16, True, "cuda:0"),
        (True, torch.float32, True, "cuda:0"),
    ],
)
def test_model_reload_gpu(
    offload, torch_dtype, tie_word_embeddings, device_map, tmp_path
):
    test_model_reload(offload, torch_dtype, tie_word_embeddings, device_map, tmp_path)
>>>>>>> 7a05e619
<|MERGE_RESOLUTION|>--- conflicted
+++ resolved
@@ -225,17 +225,9 @@
         (False, torch.float32, True, "cpu"),
         # offloading
         (True, torch.float16, False, "cpu"),
-<<<<<<< HEAD
         (True, torch.float32, False, "cpu"),
         # (True, torch.float16, True, "cpu"),  # TODO: fails
         # (True, torch.float32, True, "cpu"),  # TODO: fails
-        # gpu
-        (False, torch.float32, False, "cuda:0"),
-        (True, torch.float32, False, "cuda:0"),
-        (True, torch.float16, True, "cuda:0"),
-        (True, torch.float32, True, "cuda:0"),
-=======
->>>>>>> 7a05e619
     ],
 )
 def test_model_reload(offload, torch_dtype, tie_word_embeddings, device_map, tmp_path):
@@ -264,17 +256,30 @@
         assert torch.equal(model_dict[key].cpu(), reloaded_dict[key].cpu())
 
 
-<<<<<<< HEAD
+@pytest.mark.skipif(not torch.cuda.is_available(), reason="requires gpu")
+@pytest.mark.parametrize(
+    "offload,torch_dtype,tie_word_embeddings,device_map",
+    [
+        (False, torch.float32, False, "cuda:0"),
+        (True, torch.float32, False, "cuda:0"),
+        (True, torch.float16, True, "cuda:0"),
+        (True, torch.float32, True, "cuda:0"),
+    ],
+)
+def test_model_reload_gpu(
+    offload, torch_dtype, tie_word_embeddings, device_map, tmp_path
+):
+    test_model_reload(offload, torch_dtype, tie_word_embeddings, device_map, tmp_path)
+
+
 @pytest.mark.parametrize(
     "offload,torch_dtype,tie_word_embeddings,device_map",
     [
         (False, torch.float16, False, "cpu"),
         (False, torch.float32, False, "cpu"),
-        (False, torch.float32, False, "cuda:0"),
         (True, torch.float32, False, "cpu"),
         (False, torch.float16, True, "cpu"),
         (False, torch.float32, True, "cpu"),
-        (False, torch.float32, True, "cuda:0"),
         (True, torch.float16, True, "cpu"),
         (True, torch.float32, True, "cpu"),
     ],
@@ -312,19 +317,19 @@
         assert torch.equal(lm_head, embed_tokens)
     else:
         assert not torch.equal(lm_head, embed_tokens)
-=======
+
+
 @pytest.mark.skipif(not torch.cuda.is_available(), reason="requires gpu")
 @pytest.mark.parametrize(
     "offload,torch_dtype,tie_word_embeddings,device_map",
     [
         (False, torch.float32, False, "cuda:0"),
-        (True, torch.float32, False, "cuda:0"),
-        (True, torch.float16, True, "cuda:0"),
-        (True, torch.float32, True, "cuda:0"),
-    ],
-)
-def test_model_reload_gpu(
+        (False, torch.float32, True, "cuda:0"),
+    ],
+)
+def test_model_shared_tensors_gpu(
     offload, torch_dtype, tie_word_embeddings, device_map, tmp_path
 ):
-    test_model_reload(offload, torch_dtype, tie_word_embeddings, device_map, tmp_path)
->>>>>>> 7a05e619
+    test_model_shared_tensors(
+        offload, torch_dtype, tie_word_embeddings, device_map, tmp_path
+    )