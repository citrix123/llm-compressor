--- conflicted
+++ resolved
@@ -65,17 +65,10 @@
     |                    actorder: False
 
 
-<<<<<<< HEAD
-    :param sequential_update: Whether or not to update weights sequentially by layer,
-        True saves on GPU memory, default is True
+    :param sequential_update: Whether or not to update weights sequentially by layer.
+        This option is depreciated and setting to False is no longer supported
     :param sequential_targets: list of layer names to compress during GPTQ, or
         '__ALL__' to compress every layer in the model
-=======
-    :param sequential_update: Whether or not to update weights sequentially by layer.
-        This option is depreciated and setting to False is no longer supported
-    :param targets: list of layer names to compress during GPTQ, or '__ALL__'
-        to compress every layer in the model
->>>>>>> 449cfdff
     :param block_size: Used to determine number of columns to compress in one pass
     :param quantize: Set to True to quantize using an existing quantization modifier,
         or pass in the configuration for a quantization modifier if one does not
@@ -103,12 +96,7 @@
         and activation 8 bit quantization on the Linear layers.
     """
 
-<<<<<<< HEAD
-    sequential_update: bool = True
-=======
     sequential_update: bool = True  # DEPRECIATED
-    targets: Union[str, List[str], None] = None
->>>>>>> 449cfdff
     sequential_targets: Union[str, List[str], None] = None
     block_size: int = 128
     dampening_frac: Optional[float] = 0.01
