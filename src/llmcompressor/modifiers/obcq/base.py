<<<<<<< HEAD
import warnings
=======
from functools import partial
from typing import Any, Dict, Iterable, List, Optional, Tuple, Union
>>>>>>> 7366a2d7

from llmcompressor.modifiers.pruning.sparsegpt import SparseGPTModifier

warnings.warn(
    "llmcompressor.modifiers.obcq has been moved to "
    "llmcompressor.modifiers.pruning.sparsegpt Please update your paths",
    DeprecationWarning,
)


<<<<<<< HEAD
__all__ = ["SparseGPTModifier"]
=======

class SparseGPTModifier(Modifier):
    """
    Modifier for applying the one-shot SparseGPT algorithm to a model

    Lifecycle:
        - on_initialize
            - initialize_compression()
                - compressible_layers()
                - LayerCompressor.pre_compress()
            - apply_compression()
                - run_calibration_forward()
                - LayerCompressor.compress()
                - LayerCompressor.post_compress()
                - LayerCompressor.revert_layer_wrappers()

    | Sample yaml:
    |   test_stage:
    |       obcq_modifiers:
    |           SparseGPTModifier:
    |               sparsity: 0.5
    |               mask_structure: "2:4"
    |               sequential_update: True
    |               dampening_frac: 0.001
    |               block_size: 128

    :param sparsity: Sparsity to compress model to
    :param sparsity_profile: Can be set to 'owl' to use Outlier Weighed
        Layerwise Sparsity (OWL), more information can be found
        in the paper https://arxiv.org/pdf/2310.05175
    :param owl_m: Number of outliers to use for OWL
    :param owl_lmbda: Lambda value to use for OWL
    :param mask_structure: String to define the structure of the mask to apply.
        Must be of the form N:M where N, M are integers that define a custom block
        shape. Defaults to 0:0 which represents an unstructured mask.
    :param sequential_update: Whether or not to update weights sequentially by layer,
        True saves on GPU memory
    :param targets: list of layer names to compress during OBCQ, or '__ALL__'
        to compress every layer in the model
    :param block_size: Used to determine number of columns to compress in one pass
    :param dampening_frac: Amount of dampening to apply to H, as a fraction of the
        diagonal norm
    :param preserve_sparsity_mask: Whether or not to preserve the sparsity mask
        during when applying sparsegpt, this becomes useful when starting from a
        previously pruned model, defaults to False.
    """

    sparsity: Union[float, List[float]] = 0.0
    sparsity_profile: Optional[str] = None
    owl_m: Optional[int] = None
    owl_lmbda: Optional[float] = None
    mask_structure: str = "0:0"
    sequential_update: Optional[bool] = False
    targets: Union[str, List[str], None] = None
    block_size: int = 128
    dampening_frac: Optional[float] = 0.01
    preserve_sparsity_mask: bool = False

    model: Optional[Any] = None
    layer_compressors_: Optional[List[Any]] = None
    prunen_: Optional[int] = None
    prunem_: Optional[int] = None
    compressible_layers_: Optional[List] = None

    def on_initialize(self, state: "State", **kwargs) -> bool:
        """
        Initialize and run the OBCQ algorithm on the current state

        :param state: session state storing input model and calibration data
        """
        if self.sparsity == 0.0:
            raise ValueError(
                "To use the SparseGPTModifier, target sparsity must be > 0.0"
            )

        modifiable_model = state.model
        calibration_dataloader = state.data.calib

        if self.targets is None:
            # if no targets are provided, default to the modules that shouldn't be
            # split by FSDP. For Transformers models this is equivalent to the
            # decoder layers (ie LlamaDecoderLayer)
            self.targets = get_no_split_params(modifiable_model)

        self.initialize_compression(modifiable_model, calibration_dataloader)
        self.apply_compression(calibration_dataloader)

        return True

    def initialize_compression(
        self,
        model: Module,
        dataloader: Optional[Iterable[Tuple[List, Dict[str, Any]]]] = None,
    ):
        """
        Setup for SparseGPT, initializes the model, device,
        and other parameters, also initilializes the
        compressible layers of model, and sets the device

        :param model: model to initialize for compression
        """
        self.model = model
        self.compressible_layers_ = self.compressible_layers()
        self.layer_compressors_ = []
        self._infer_mask_block_size()

        if self.sparsity_profile is not None and self.sparsity_profile.lower() == "owl":
            logger.info(
                "Inferring layer-wise sparsities from "
                f"{len(dataloader)} calibration samples..."
            )
            activations = self._get_activations(dataloader)
            self.sparsity = self._infer_layer_sparsity(activations)
        self._validate_layerwise_sparsity()

        for idx, (name, layer) in enumerate(self.compressible_layers_.items()):
            logger.info(f"Preparing {name} for compression")
            if isinstance(self.sparsity, Dict):
                layer_sparsity = self.sparsity[name]
            elif isinstance(self.sparsity, List):
                layer_sparsity = self.sparsity[idx]
            else:  # float
                layer_sparsity = self.sparsity
            args = self._pruning_arguments(layer_sparsity)
            comp_cls = self._compression_class()
            compressor = LayerCompressor(comp_cls, self.model, layer, idx, name, args)
            if not self.sequential_update:
                # add all batch processing hooks before the forward pass
                compressor.pre_compress()
            self.layer_compressors_.append(compressor)

    def compressible_layers(self) -> Dict:
        """
        Retrieves the modules corresponding to a list of
        compressible layer names

        :precondition: self.model is set and is a torch.nn.Module
        :return: dictionary of modules to compress
        """
        if not isinstance(self.model, Module):
            raise ValueError(
                "`self.model` must be a PyTorch Module to use "
                f"the {self.__class__.__qualname__} modifier but got "
                f"{type(self.model)} instead"
            )

        return get_layers(self.targets, self.model)

    @torch.no_grad()
    def apply_compression(
        self, dataloader: Optional[Iterable[Tuple[List, Dict[str, Any]]]] = None
    ) -> Dict:
        """
        Run Wanda on the loaded model, using dataloader as calibration data

        :param dataloader: calibration data for WANDA
        """
        class_name = self.__class__.__name__.replace("PyTorch", "")
        logger.info(
            f"Running {class_name} calibration with "
            f"{len(dataloader) if dataloader else 0} samples..."
        )
        if not self.sequential_update:
            # in non-sequential mode we run one forward batch for all modules
            run_calibration_forward(self.model, dataloader, mask_padding=True)

        num_layers = len(self.compressible_layers_)
        for idx, layer_compressor in enumerate(self.layer_compressors_):
            layer_sparsity = layer_compressor.args["sparsity"]
            logger.info(
                f"\n===== Compressing layer {idx+1}/{num_layers} "
                f"to sparsity {layer_sparsity} ====="
            )

            # Prune/quantize using SparseGPT
            if self.sequential_update:
                # in sequential mode we run one forward pass for each module we
                # want to compress, this will be really slow but allows compression in
                # earlier layers to affect later layers
                layer_compressor.pre_compress()
                logger.info(f"Calibrating {layer_compressor.name}...")
                run_calibration_forward(self.model, dataloader, mask_padding=True)
            layer_compressor.compress()
            layer_compressor.post_compress()
            layer_compressor.revert_layer_wrappers()
            torch.cuda.empty_cache()

    def _validate_layerwise_sparsity(self):
        if isinstance(self.sparsity, float):
            # single sparsity will be applied to all layers
            return

        target_layers = list(self.compressible_layers_.keys())

        if len(target_layers) != len(self.sparsity):
            raise ValueError(
                "Number of layer targets must match the number of sparsities. "
                "Received {len(target_layers)} layers and "
                f"{len(self.sparsity)} sparsities"
            )

    def _pruning_arguments(self, sparsity):
        """
        Gather the parameters needed for root module compression in a dict

        :param sparsity: target sparsity
        :return: dict of params for pruning
        """
        return {
            "sparsity": sparsity,
            "prunen": self.prunen_,
            "prunem": self.prunem_,
            "blocksize": self.block_size,
            "percdamp": self.dampening_frac,
            "preserve_sparsity_mask": self.preserve_sparsity_mask,
        }

    def _compression_class(self):
        """
        :return: wrapper class used for root modules of this compression class
        """
        return SparseGptWrapper

    def _infer_mask_block_size(self):
        """
        Infer the mask block size from the mask structure.
        Parses mask_structure of the form N:M where N, M are integers that
        define a custom block shape; and sets prunen_ and prunem_ accordingly.

        :post-condition: prunen_ and prunem_ are set
        """
        if self.mask_structure is None:
            raise ValueError("mask_structure must be defined")

        self.prunen_, self.prunem_ = list(map(int, self.mask_structure.split(":")))

    def _infer_layer_sparsity(self, activations):
        sparsegpt_groups = {}
        for name, layer in self.compressible_layers_.items():
            prunable_layers = get_prunable_layers(layer)
            z = [
                m.weight.abs() * activations[f"{name}.{n}"].unsqueeze(0)
                for n, m in prunable_layers.items()
            ]
            sparsegpt_groups[name] = torch.cat([item.flatten().cpu() for item in z])

        del activations
        torch.cuda.empty_cache()

        outlier_ratios = {}
        for group in sparsegpt_groups:
            threshold = torch.mean(sparsegpt_groups[group]) * self.owl_m
            outlier_ratios[group] = (
                100
                * (sparsegpt_groups[group] > threshold).sum().item()
                / sparsegpt_groups[group].numel()
            )
        outlier_ratios_arr = np.array([outlier_ratios[k] for k in outlier_ratios])
        for k in outlier_ratios:
            outlier_ratios[k] = (outlier_ratios[k] - outlier_ratios_arr.min()) * (
                1
                / (outlier_ratios_arr.max() - outlier_ratios_arr.min())
                * self.owl_lmbda
                * 2
            )
        outlier_ratios_arr = np.array([outlier_ratios[k] for k in outlier_ratios])
        sparsities = {
            k: 1
            - (
                outlier_ratios[k]
                - np.mean(outlier_ratios_arr)
                + (1 - float(self.sparsity))
            )
            for k in outlier_ratios
        }
        logger.info(f"OWL sparsities for sp={self.sparsity} are:")
        for k in sparsities:
            logger.info(f"Sparsity for {k}: {sparsities[k]}")
        return sparsities

    @torch.no_grad()
    def _get_activations(self, data_loader, nsamples=128):
        self.model.eval()
        acts = {}

        def save_acts(module, input, name):
            if isinstance(input, tuple):
                input = input[0]
            if name not in acts:
                acts[name] = (
                    1.0 / nsamples * input.detach().pow(2).sum(dim=(0, 1)).sqrt()
                )
            else:
                acts[name] += (
                    1.0 / nsamples * input.detach().pow(2).sum(dim=(0, 1)).sqrt()
                )

        for name, mod in self.model.named_modules():
            if isinstance(mod, torch.nn.Linear) and "lm_head" not in name:
                self.register_hook(mod, partial(save_acts, name=name), "forward_pre")

        device = next(self.model.parameters()).device
        for batch in tqdm(data_loader):
            batch = {k: v.to(device) for k, v in batch.items()}
            self.model(**batch)
            batch = None
        torch.cuda.empty_cache()

        self.remove_hooks()

        return acts
>>>>>>> 7366a2d7
<|MERGE_RESOLUTION|>--- conflicted
+++ resolved
@@ -1,9 +1,4 @@
-<<<<<<< HEAD
 import warnings
-=======
-from functools import partial
-from typing import Any, Dict, Iterable, List, Optional, Tuple, Union
->>>>>>> 7366a2d7
 
 from llmcompressor.modifiers.pruning.sparsegpt import SparseGPTModifier
 
@@ -14,318 +9,4 @@
 )
 
 
-<<<<<<< HEAD
-__all__ = ["SparseGPTModifier"]
-=======
-
-class SparseGPTModifier(Modifier):
-    """
-    Modifier for applying the one-shot SparseGPT algorithm to a model
-
-    Lifecycle:
-        - on_initialize
-            - initialize_compression()
-                - compressible_layers()
-                - LayerCompressor.pre_compress()
-            - apply_compression()
-                - run_calibration_forward()
-                - LayerCompressor.compress()
-                - LayerCompressor.post_compress()
-                - LayerCompressor.revert_layer_wrappers()
-
-    | Sample yaml:
-    |   test_stage:
-    |       obcq_modifiers:
-    |           SparseGPTModifier:
-    |               sparsity: 0.5
-    |               mask_structure: "2:4"
-    |               sequential_update: True
-    |               dampening_frac: 0.001
-    |               block_size: 128
-
-    :param sparsity: Sparsity to compress model to
-    :param sparsity_profile: Can be set to 'owl' to use Outlier Weighed
-        Layerwise Sparsity (OWL), more information can be found
-        in the paper https://arxiv.org/pdf/2310.05175
-    :param owl_m: Number of outliers to use for OWL
-    :param owl_lmbda: Lambda value to use for OWL
-    :param mask_structure: String to define the structure of the mask to apply.
-        Must be of the form N:M where N, M are integers that define a custom block
-        shape. Defaults to 0:0 which represents an unstructured mask.
-    :param sequential_update: Whether or not to update weights sequentially by layer,
-        True saves on GPU memory
-    :param targets: list of layer names to compress during OBCQ, or '__ALL__'
-        to compress every layer in the model
-    :param block_size: Used to determine number of columns to compress in one pass
-    :param dampening_frac: Amount of dampening to apply to H, as a fraction of the
-        diagonal norm
-    :param preserve_sparsity_mask: Whether or not to preserve the sparsity mask
-        during when applying sparsegpt, this becomes useful when starting from a
-        previously pruned model, defaults to False.
-    """
-
-    sparsity: Union[float, List[float]] = 0.0
-    sparsity_profile: Optional[str] = None
-    owl_m: Optional[int] = None
-    owl_lmbda: Optional[float] = None
-    mask_structure: str = "0:0"
-    sequential_update: Optional[bool] = False
-    targets: Union[str, List[str], None] = None
-    block_size: int = 128
-    dampening_frac: Optional[float] = 0.01
-    preserve_sparsity_mask: bool = False
-
-    model: Optional[Any] = None
-    layer_compressors_: Optional[List[Any]] = None
-    prunen_: Optional[int] = None
-    prunem_: Optional[int] = None
-    compressible_layers_: Optional[List] = None
-
-    def on_initialize(self, state: "State", **kwargs) -> bool:
-        """
-        Initialize and run the OBCQ algorithm on the current state
-
-        :param state: session state storing input model and calibration data
-        """
-        if self.sparsity == 0.0:
-            raise ValueError(
-                "To use the SparseGPTModifier, target sparsity must be > 0.0"
-            )
-
-        modifiable_model = state.model
-        calibration_dataloader = state.data.calib
-
-        if self.targets is None:
-            # if no targets are provided, default to the modules that shouldn't be
-            # split by FSDP. For Transformers models this is equivalent to the
-            # decoder layers (ie LlamaDecoderLayer)
-            self.targets = get_no_split_params(modifiable_model)
-
-        self.initialize_compression(modifiable_model, calibration_dataloader)
-        self.apply_compression(calibration_dataloader)
-
-        return True
-
-    def initialize_compression(
-        self,
-        model: Module,
-        dataloader: Optional[Iterable[Tuple[List, Dict[str, Any]]]] = None,
-    ):
-        """
-        Setup for SparseGPT, initializes the model, device,
-        and other parameters, also initilializes the
-        compressible layers of model, and sets the device
-
-        :param model: model to initialize for compression
-        """
-        self.model = model
-        self.compressible_layers_ = self.compressible_layers()
-        self.layer_compressors_ = []
-        self._infer_mask_block_size()
-
-        if self.sparsity_profile is not None and self.sparsity_profile.lower() == "owl":
-            logger.info(
-                "Inferring layer-wise sparsities from "
-                f"{len(dataloader)} calibration samples..."
-            )
-            activations = self._get_activations(dataloader)
-            self.sparsity = self._infer_layer_sparsity(activations)
-        self._validate_layerwise_sparsity()
-
-        for idx, (name, layer) in enumerate(self.compressible_layers_.items()):
-            logger.info(f"Preparing {name} for compression")
-            if isinstance(self.sparsity, Dict):
-                layer_sparsity = self.sparsity[name]
-            elif isinstance(self.sparsity, List):
-                layer_sparsity = self.sparsity[idx]
-            else:  # float
-                layer_sparsity = self.sparsity
-            args = self._pruning_arguments(layer_sparsity)
-            comp_cls = self._compression_class()
-            compressor = LayerCompressor(comp_cls, self.model, layer, idx, name, args)
-            if not self.sequential_update:
-                # add all batch processing hooks before the forward pass
-                compressor.pre_compress()
-            self.layer_compressors_.append(compressor)
-
-    def compressible_layers(self) -> Dict:
-        """
-        Retrieves the modules corresponding to a list of
-        compressible layer names
-
-        :precondition: self.model is set and is a torch.nn.Module
-        :return: dictionary of modules to compress
-        """
-        if not isinstance(self.model, Module):
-            raise ValueError(
-                "`self.model` must be a PyTorch Module to use "
-                f"the {self.__class__.__qualname__} modifier but got "
-                f"{type(self.model)} instead"
-            )
-
-        return get_layers(self.targets, self.model)
-
-    @torch.no_grad()
-    def apply_compression(
-        self, dataloader: Optional[Iterable[Tuple[List, Dict[str, Any]]]] = None
-    ) -> Dict:
-        """
-        Run Wanda on the loaded model, using dataloader as calibration data
-
-        :param dataloader: calibration data for WANDA
-        """
-        class_name = self.__class__.__name__.replace("PyTorch", "")
-        logger.info(
-            f"Running {class_name} calibration with "
-            f"{len(dataloader) if dataloader else 0} samples..."
-        )
-        if not self.sequential_update:
-            # in non-sequential mode we run one forward batch for all modules
-            run_calibration_forward(self.model, dataloader, mask_padding=True)
-
-        num_layers = len(self.compressible_layers_)
-        for idx, layer_compressor in enumerate(self.layer_compressors_):
-            layer_sparsity = layer_compressor.args["sparsity"]
-            logger.info(
-                f"\n===== Compressing layer {idx+1}/{num_layers} "
-                f"to sparsity {layer_sparsity} ====="
-            )
-
-            # Prune/quantize using SparseGPT
-            if self.sequential_update:
-                # in sequential mode we run one forward pass for each module we
-                # want to compress, this will be really slow but allows compression in
-                # earlier layers to affect later layers
-                layer_compressor.pre_compress()
-                logger.info(f"Calibrating {layer_compressor.name}...")
-                run_calibration_forward(self.model, dataloader, mask_padding=True)
-            layer_compressor.compress()
-            layer_compressor.post_compress()
-            layer_compressor.revert_layer_wrappers()
-            torch.cuda.empty_cache()
-
-    def _validate_layerwise_sparsity(self):
-        if isinstance(self.sparsity, float):
-            # single sparsity will be applied to all layers
-            return
-
-        target_layers = list(self.compressible_layers_.keys())
-
-        if len(target_layers) != len(self.sparsity):
-            raise ValueError(
-                "Number of layer targets must match the number of sparsities. "
-                "Received {len(target_layers)} layers and "
-                f"{len(self.sparsity)} sparsities"
-            )
-
-    def _pruning_arguments(self, sparsity):
-        """
-        Gather the parameters needed for root module compression in a dict
-
-        :param sparsity: target sparsity
-        :return: dict of params for pruning
-        """
-        return {
-            "sparsity": sparsity,
-            "prunen": self.prunen_,
-            "prunem": self.prunem_,
-            "blocksize": self.block_size,
-            "percdamp": self.dampening_frac,
-            "preserve_sparsity_mask": self.preserve_sparsity_mask,
-        }
-
-    def _compression_class(self):
-        """
-        :return: wrapper class used for root modules of this compression class
-        """
-        return SparseGptWrapper
-
-    def _infer_mask_block_size(self):
-        """
-        Infer the mask block size from the mask structure.
-        Parses mask_structure of the form N:M where N, M are integers that
-        define a custom block shape; and sets prunen_ and prunem_ accordingly.
-
-        :post-condition: prunen_ and prunem_ are set
-        """
-        if self.mask_structure is None:
-            raise ValueError("mask_structure must be defined")
-
-        self.prunen_, self.prunem_ = list(map(int, self.mask_structure.split(":")))
-
-    def _infer_layer_sparsity(self, activations):
-        sparsegpt_groups = {}
-        for name, layer in self.compressible_layers_.items():
-            prunable_layers = get_prunable_layers(layer)
-            z = [
-                m.weight.abs() * activations[f"{name}.{n}"].unsqueeze(0)
-                for n, m in prunable_layers.items()
-            ]
-            sparsegpt_groups[name] = torch.cat([item.flatten().cpu() for item in z])
-
-        del activations
-        torch.cuda.empty_cache()
-
-        outlier_ratios = {}
-        for group in sparsegpt_groups:
-            threshold = torch.mean(sparsegpt_groups[group]) * self.owl_m
-            outlier_ratios[group] = (
-                100
-                * (sparsegpt_groups[group] > threshold).sum().item()
-                / sparsegpt_groups[group].numel()
-            )
-        outlier_ratios_arr = np.array([outlier_ratios[k] for k in outlier_ratios])
-        for k in outlier_ratios:
-            outlier_ratios[k] = (outlier_ratios[k] - outlier_ratios_arr.min()) * (
-                1
-                / (outlier_ratios_arr.max() - outlier_ratios_arr.min())
-                * self.owl_lmbda
-                * 2
-            )
-        outlier_ratios_arr = np.array([outlier_ratios[k] for k in outlier_ratios])
-        sparsities = {
-            k: 1
-            - (
-                outlier_ratios[k]
-                - np.mean(outlier_ratios_arr)
-                + (1 - float(self.sparsity))
-            )
-            for k in outlier_ratios
-        }
-        logger.info(f"OWL sparsities for sp={self.sparsity} are:")
-        for k in sparsities:
-            logger.info(f"Sparsity for {k}: {sparsities[k]}")
-        return sparsities
-
-    @torch.no_grad()
-    def _get_activations(self, data_loader, nsamples=128):
-        self.model.eval()
-        acts = {}
-
-        def save_acts(module, input, name):
-            if isinstance(input, tuple):
-                input = input[0]
-            if name not in acts:
-                acts[name] = (
-                    1.0 / nsamples * input.detach().pow(2).sum(dim=(0, 1)).sqrt()
-                )
-            else:
-                acts[name] += (
-                    1.0 / nsamples * input.detach().pow(2).sum(dim=(0, 1)).sqrt()
-                )
-
-        for name, mod in self.model.named_modules():
-            if isinstance(mod, torch.nn.Linear) and "lm_head" not in name:
-                self.register_hook(mod, partial(save_acts, name=name), "forward_pre")
-
-        device = next(self.model.parameters()).device
-        for batch in tqdm(data_loader):
-            batch = {k: v.to(device) for k, v in batch.items()}
-            self.model(**batch)
-            batch = None
-        torch.cuda.empty_cache()
-
-        self.remove_hooks()
-
-        return acts
->>>>>>> 7366a2d7
+__all__ = ["SparseGPTModifier"]