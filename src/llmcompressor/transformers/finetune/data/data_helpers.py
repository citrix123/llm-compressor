import logging
import os
<<<<<<< HEAD
from typing import Any, Callable, Dict, Optional
=======
import warnings
from typing import Any, Callable, Dict, List, Optional
>>>>>>> 5276c589

import datasets
import torch
from datasets import Dataset, load_dataset
from torch.nn.utils.rnn import pad_sequence
from torch.utils.data import DataLoader, RandomSampler, SequentialSampler
from transformers.data import default_data_collator

from llmcompressor.utils.typing import DatasetType

LOGGER = logging.getLogger(__name__)
LABELS_MASK_VALUE = -100

__all__ = [
    "create_batch_dataloader",
    "format_calibration_data",
    "get_raw_dataset",
    "make_dataset_splits",
    "get_custom_datasets_from_path",
    "LABELS_MASK_VALUE",
]


def create_batch_dataloader(
    dataloader: torch.utils.data.DataLoader,
    batch_size: int,
) -> torch.utils.data.DataLoader:
    """
    Create a dataloader whose batch size is equal to the size of the dataset

    :param dataset: dataset used to generate dataloader
    :param batch_size: batch size of new dataloader
    :return: dataloader
    """
    dataset = dataloader.dataset
    sampler = dataloader.sampler.__class__(dataset)

    def pad_sequences(batch):
        # extract input_ids and attention_mask from the batch
        input_ids = [torch.tensor(item["input_ids"]).squeeze(0) for item in batch]
        masks = [torch.tensor(item["attention_mask"]).squeeze(0) for item in batch]

        # while 0 is not necessarily the "correct" padding value, the padded
        # input_ids are ignored according to the attention_mask
        pad_input_ids = pad_sequence(input_ids, batch_first=True, padding_value=0)
        pad_masks = pad_sequence(masks, batch_first=True, padding_value=0)

        return {
            "input_ids": pad_input_ids,
            "attention_mask": pad_masks,
        }

    return torch.utils.data.DataLoader(
        dataset,
        batch_size=batch_size,
        sampler=sampler,
        collate_fn=pad_sequences,
        pin_memory=True,
    )


def format_calibration_data(
    tokenized_dataset: Dataset,
    num_calibration_samples: Optional[int] = None,
    do_shuffle: bool = True,
    collate_fn: Callable = default_data_collator,
    accelerator: Optional[Any] = None,
) -> torch.utils.data.DataLoader:
    """
    Creates a dataloader out of the calibration dataset split, trimming it to
    the desired number of calibration samples

    :param tokenized_dataset: dataset to convert to dataloader
    :param num_calibration_samples: number of data samples to convert
    :param do_shuffle: whether to shuffle the dataset before selecting calibration
    samples, true by default
    :param collate_fn: optional custom collate function, or use default
    :param accelerator: optional accelerator for if preparing in FSDP mode
    :return: list of trimmed calibration data tensors
    """
    safe_calibration_samples = len(tokenized_dataset)
    if num_calibration_samples is not None:
        safe_calibration_samples = min(len(tokenized_dataset), num_calibration_samples)
        if safe_calibration_samples != num_calibration_samples:
            LOGGER.warn(
                f"Requested {num_calibration_samples} calibration samples but "
                f"the provided dataset only has {safe_calibration_samples}. "
            )

    if do_shuffle:
        tokenized_dataset = tokenized_dataset.shuffle()
    tokenized_calibration = tokenized_dataset.select(range(safe_calibration_samples))

    dataloader_params = {
        "batch_size": 1,
        "sampler": RandomSampler(tokenized_calibration)
        if do_shuffle
        else SequentialSampler(tokenized_calibration),
        "collate_fn": collate_fn,
        "pin_memory": True,
    }

    calib_dataloader = DataLoader(tokenized_calibration, **dataloader_params)
    if accelerator:
        calib_dataloader = accelerator.prepare(calib_dataloader)

    return calib_dataloader


def get_raw_dataset(
    data_args,
    cache_dir: Optional[str] = None,
    streaming: Optional[bool] = False,
    **kwargs,
) -> Dataset:
    """
    Load the raw dataset from Hugging Face, using cached copy if available

    :param cache_dir: disk location to search for cached dataset
    :param streaming: True to stream data from Hugging Face, otherwise download
    :return: the requested dataset

    """
    raw_datasets = load_dataset(
        data_args.dataset,
        data_args.dataset_config_name,
        cache_dir=cache_dir,
        streaming=streaming,
        trust_remote_code=data_args.trust_remote_code_data,
        **kwargs,
    )
    return raw_datasets


def make_dataset_splits(
    datasets: Dict[str, Any],
    do_train: bool = False,
    do_eval: bool = False,
    do_predict: bool = False,
    do_oneshot: bool = False,
) -> Dict[str, Dataset]:
    """
    Restructures the datasets dictionary based on what tasks will be run
    (train, eval, predict)

    :param datasets: dictionary of processed datasets
    :param do_train: Whether to store the train dataset
    :param do_eval: Whether to store the validation dataset
    :param do_predict: Whether to store the test dataset
    :param do_oneshot: Whether to store the calibration dataset
    :return: Datasets to be used by the requested tasks
    """

    # handles case where all splits are contained in a single dataset
    if "all" in datasets and len(datasets) == 1:
        datasets = datasets.get("all")
        if isinstance(datasets, Dataset):
            datasets = {"train": datasets}

    train_split = eval_split = predict_split = calib_split = None

    if do_train:
        train_split = _get_split_with_fallbacks(
            datasets, "train", ["train"], strict=True
        )
    if do_eval:
        eval_split = _get_split_with_fallbacks(
            datasets, "evaluation", ["validation", "test"], strict=True
        )
    if do_predict:
        predict_split = _get_split_with_fallbacks(
            datasets, "prediction", ["test", "validation"], strict=True
        )
    if do_oneshot:
        calib_split = _get_split_with_fallbacks(
            datasets,
            "oneshot",
            ["calibration", "train", "test", "validation"],
            strict=False,
        )

        # remove labels from calibration dataset
        column_names = calib_split.column_names
        if isinstance(column_names, dict):
            column_names = sum(column_names.values(), [])
        if "labels" in column_names:
            calib_split = calib_split.remove_columns("labels")

    split_datasets = {
        "train": train_split,
        "validation": eval_split,
        "test": predict_split,
        "calibration": calib_split,
    }
    return split_datasets


def get_custom_datasets_from_path(path: str, ext: str = "json") -> Dict[str, str]:
    """
    Get a dictionary of custom datasets from a directory path. Support HF's load_dataset
     for local folder datasets https://huggingface.co/docs/datasets/loading

    This function scans the specified directory path for files with a
     specific extension (default is '.json').
    It constructs a dictionary where the keys are either subdirectory names or
     direct dataset names (depending on the directory structure)
    and the values are either file paths (if only one file exists with that name) or
     lists of file paths (if multiple files exist).

    :param path: The path to the directory containing the dataset files.
    :param ext: The file extension to filter files by. Default is 'json'.

    :return: A dictionary mapping dataset names to their file paths or lists of
     file paths.

    Example:
        dataset = get_custom_datasets_from_path("/path/to/dataset/directory", "json")

    Note:
        If datasets are organized in subdirectories, the function constructs the
         dictionary with lists of file paths.
        If datasets are found directly in the main directory, they are included with
         their respective names.

    Accepts:
        - path\
            train.json
            test.json
            val.json

        - path\
            train\
                data1.json
                data2.json
                ...
            test\
                ...
            val\
                ...

    """
    data_files = {}

    if any(filename.endswith(ext) for filename in os.listdir(path)):
        # If there are files with the given extension in the path
        for filename in os.listdir(path):
            if filename.endswith(ext):
                name, _ = os.path.splitext(filename)
                data_files[name] = os.path.join(path, filename)
    else:
        # If datasets are organized in subdirectories
        for root, dirs, files in os.walk(path):
            for dir_name in dirs:
                dir_path = os.path.join(root, dir_name)
                dir_dataset = []
                for filename in os.listdir(dir_path):
                    if filename.endswith(ext):
                        file_path = os.path.join(dir_path, filename)
                        dir_dataset.append(file_path)
                if dir_dataset:
                    data_files[dir_name] = dir_dataset

    return transform_dataset_keys(data_files)


def transform_dataset_keys(data_files: Dict[str, Any]):
    """
    Transform dict keys to `train`, `val` or `test` for the given input dict
    if matches exist with the existing keys. Note that there can only be one
    matching file name.
    Ex. Folder(train_eval.json)          -> Folder(train.json)
        Folder(train1.json, train2.json) -> Same

    :param data_files: The dict where keys will be transformed
    """
    keys = set(data_files.keys())

    def transform_dataset_key(candidate: str) -> None:
        for key in keys:
            if candidate in key:
                if key == candidate:
                    return
                val = data_files.pop(key)
                data_files[candidate] = val

    def do_transform(candidate: str) -> bool:
        return sum(candidate in key for key in keys) == 1

    dataset_keys = ("train", "val", "test")
    for dataset_key in dataset_keys:
        if do_transform(dataset_key):
            transform_dataset_key(dataset_key)

    return data_files


def _get_split_with_fallbacks(
    datasets: Dict[str, DatasetType],
    task: str,
    fallbacks: List[str],
    strict: bool = True,
) -> DatasetType:
    assert len(fallbacks) > 0
    if len(datasets) <= 0:
        raise ValueError("Cannot get retrieve data from dataset with no splits")

    # check first choice
    first_choice = fallbacks[0]
    if first_choice in datasets:
        return datasets[first_choice]

    # last fallback is first available split
    if not strict:
        fallbacks.append(next(iter(datasets.keys())))

    # check fallbacks
    for fallback in fallbacks[1:]:
        if fallback in datasets:
            warnings.warn(
                f"{task} expects a {first_choice} dataset split, "
                f"falling back to {fallback}"
            )
            return datasets[fallback]

    raise ValueError(f"{task} expects at least one of {fallbacks} dataset splits")<|MERGE_RESOLUTION|>--- conflicted
+++ resolved
@@ -1,13 +1,8 @@
 import logging
 import os
-<<<<<<< HEAD
-from typing import Any, Callable, Dict, Optional
-=======
 import warnings
 from typing import Any, Callable, Dict, List, Optional
->>>>>>> 5276c589
-
-import datasets
+
 import torch
 from datasets import Dataset, load_dataset
 from torch.nn.utils.rnn import pad_sequence
