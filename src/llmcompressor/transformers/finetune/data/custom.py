--- conflicted
+++ resolved
@@ -14,80 +14,4 @@
 
     """
 
-<<<<<<< HEAD
-    pass
-=======
-    def __init__(self, data_args, split, processor):
-        data_args = deepcopy(data_args)
-        super().__init__(
-            text_column=data_args.text_column,
-            data_args=data_args,
-            split=split,
-            processor=processor,
-        )
-        self.preprocessing_func = data_args.preprocessing_func
-        self.remove_columns = data_args.remove_columns
-
-    def get_raw_dataset(self, *_ignore, **__ignore) -> Union[DatasetDict, Dataset]:
-        """Get the raw dataset and apply preprocessing func if provided"""
-
-        dataset = self.data_args.dataset
-        if isinstance(dataset, DatasetDict) or isinstance(dataset, Dataset):
-            # user passed in an already instantiated dataset, just use it directly
-            raw_dataset = dataset
-        else:
-            # dataset must be loaded from file or HF Hub
-            raw_dataset = super().get_raw_dataset()
-
-        if self.preprocessing_func is not None:
-            if callable(self.preprocessing_func):
-                func = self.preprocessing_func
-            elif ":" in self.preprocessing_func:
-                # load func_name from "/path/to/file.py:func_name"
-                func = import_from_path(self.preprocessing_func)
-            else:
-                # load from the registry
-                func = PreprocessingFunctionRegistry.get_value_from_registry(
-                    name=self.preprocessing_func
-                )
-
-            raw_dataset = self.map(
-                raw_dataset,
-                function=func,
-                batched=False,
-                num_proc=self.data_args.preprocessing_num_workers,
-                desc="Applying custom func to the custom dataset",
-            )
-
-        self.remove_columns = (
-            self.remove_columns or self.get_remove_columns_from_dataset(raw_dataset)
-        )
-
-        if self.remove_columns is not None:
-            raw_dataset = self.map(
-                raw_dataset,
-                batched=True,
-                remove_columns=self.remove_columns,
-                num_proc=self.data_args.preprocessing_num_workers,
-                desc="Removing unneeded columns",
-            )
-
-        return raw_dataset
-
-    def get_remove_columns_from_dataset(
-        self, raw_dataset: Union[DatasetDict, Dataset]
-    ) -> List[str]:
-        """Remove redandant columns from the dataset for processing"""
-
-        remove_columns = raw_dataset.column_names
-        if isinstance(remove_columns, Dict):
-            remove_columns = raw_dataset[list(raw_dataset.keys())[0]].column_names
-
-        remove_columns = set(remove_columns)
-        if self.text_column in remove_columns:
-            remove_columns.remove(self.text_column)
-        if self.PROMPT_KEY in remove_columns:
-            remove_columns.remove(self.PROMPT_KEY)
-
-        return list(remove_columns)
->>>>>>> 1aba16dc
+    pass