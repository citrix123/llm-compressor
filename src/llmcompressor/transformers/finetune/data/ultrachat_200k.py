--- conflicted
+++ resolved
@@ -2,7 +2,7 @@
 from typing import TYPE_CHECKING
 
 from llmcompressor.transformers.finetune.data import TextGenerationDataset
-from llmcompressor.utils import Processor
+from llmcompressor.typing import Processor
 
 if TYPE_CHECKING:
     from llmcompressor.transformers import DataTrainingArguments as DataArgs
@@ -31,11 +31,7 @@
         "{{ '<|assistant|>' }}\n{% endif %}\n{% endfor %}"
     )
 
-<<<<<<< HEAD
     def __init__(self, data_args: "DataArgs", split: str, processor: Processor):
-=======
-    def __init__(self, data_args, split, processor):
->>>>>>> 1aba16dc
         data_args = deepcopy(data_args)
         data_args.dataset = "HuggingFaceH4/ultrachat_200k"
         data_args.text_column = "messages"
@@ -43,16 +39,7 @@
         if split in ["train", "test"]:
             split += "_sft"
 
-<<<<<<< HEAD
         super().__init__(data_args=data_args, split=split, processor=processor)
-=======
-        super().__init__(
-            text_column="messages",
-            data_args=data_args,
-            split=split,
-            processor=processor,
-        )
->>>>>>> 1aba16dc
 
         if (
             self.tokenizer is not None
@@ -70,13 +57,8 @@
         if messages[0]["role"] != "system":
             messages.insert(0, {"role": "system", "content": ""})
 
-<<<<<<< HEAD
         return {
             "text": self.processor.apply_chat_template(
                 messages, tokenize=False, add_generation_prompt=False
-=======
-            sample["messages"] = self.processor.apply_chat_template(
-                sample["messages"], tokenize=False, add_generation_prompt=False
->>>>>>> 1aba16dc
             )
         }